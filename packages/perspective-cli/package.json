{
    "name": "@finos/perspective-cli",
    "version": "1.0.7",
    "description": "Perspective.js CLI",
    "main": "src/js/index.js",
    "publishConfig": {
        "access": "public"
    },
    "files": [
        "src/**/*",
        "perspective"
    ],
    "typings": "index.d.ts",
    "scripts": {
        "build": ":",
        "clean": "rimraf build"
    },
    "repository": {
        "type": "git",
        "url": "https://github.com/finos/perspective"
    },
    "author": "",
    "license": "Apache-2.0",
    "bin": {
        "perspective": "perspective"
    },
    "dependencies": {
<<<<<<< HEAD
        "@finos/perspective": "^1.0.6",
        "@finos/perspective-viewer": "^1.0.6",
        "@finos/perspective-viewer-d3fc": "^1.0.6",
        "@finos/perspective-viewer-datagrid": "^1.0.6",
        "commander": "^2.19.0",
        "puppeteer": "^10.2.0"
=======
        "@finos/perspective": "^1.0.7",
        "@finos/perspective-viewer": "^1.0.7",
        "@finos/perspective-viewer-d3fc": "^1.0.7",
        "@finos/perspective-viewer-datagrid": "^1.0.7",
        "commander": "^2.19.0"
>>>>>>> f880e99b
    }
}<|MERGE_RESOLUTION|>--- conflicted
+++ resolved
@@ -25,19 +25,11 @@
         "perspective": "perspective"
     },
     "dependencies": {
-<<<<<<< HEAD
-        "@finos/perspective": "^1.0.6",
-        "@finos/perspective-viewer": "^1.0.6",
-        "@finos/perspective-viewer-d3fc": "^1.0.6",
-        "@finos/perspective-viewer-datagrid": "^1.0.6",
-        "commander": "^2.19.0",
-        "puppeteer": "^10.2.0"
-=======
         "@finos/perspective": "^1.0.7",
         "@finos/perspective-viewer": "^1.0.7",
         "@finos/perspective-viewer-d3fc": "^1.0.7",
         "@finos/perspective-viewer-datagrid": "^1.0.7",
+        "puppeteer": "^10.2.0",
         "commander": "^2.19.0"
->>>>>>> f880e99b
     }
 }