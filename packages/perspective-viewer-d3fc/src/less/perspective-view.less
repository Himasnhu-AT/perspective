--- conflicted
+++ resolved
@@ -1,122 +1,51 @@
-<<<<<<< HEAD
-:host([view=d3_xy_scatter]), :host([view=d3_candlestick]), :host([view=d3_ohlc]) {
- & #app {
-   &.columns_horizontal #side_panel #inactive_columns {
-     padding-top:28px
-   }
-
-   & #side_panel #active_columns perspective-row {
-     &:nth-child(1), &:nth-child(2), &:nth-child(3), &:nth-child(4) {
-       margin-top:23px;
-     }
-   }
- }
-}
-
-:host([view=d3_xy_scatter]) #app #side_panel #active_columns perspective-row {
- &:nth-child(1):before {
-   content:"X Axis"
- }
-
- &:nth-child(2):before {
-   content:"Y Axis"
- }
-
- &:nth-child(3):before {
-   content:"Color"
- }
-
- &:nth-child(4):before {
-   content:"Size"
- }
-}
-
-:host([view=d3_candlestick]), :host([view=d3_ohlc]) {
- & #app #side_panel #active_columns perspective-row {
-   &:nth-child(1):before {
-     content:"Open"
-   }
-
-   &:nth-child(2):before {
-     content:"Close"
-   }
-
-   &:nth-child(3):before {
-     content:"High"
-   }
-
-   &:nth-child(4):before {
-     content:"Low"
-   }
- }
-}
-=======
-:host([view=d3_xy_scatter]) #app {
-  &.columns_horizontal #side_panel #inactive_columns {
-    padding-top:28px
-  }
-
-  & #side_panel #active_columns perspective-row:nth-child(1) {
-    margin-top:23px;
-    &:before {
-      content:"X Axis"
-    }
-  }
-
-  & #side_panel #active_columns perspective-row:nth-child(2) {
-    margin-top:23px;
-    &:before {
-      content:"Y Axis"
-    }
-  }
-
-  & #side_panel #active_columns perspective-row:nth-child(3) {
-    margin-top:23px;
-    &:before {
-      content:"Color"
-    }
-  }
-
-  & #side_panel #active_columns perspective-row:nth-child(4) {
-    margin-top:23px;
-    &:before {
-      content:"Size"
-    }
-  }
-}
-
-:host([view=d3_ohlc]) #app {
-  &.columns_horizontal #side_panel #inactive_columns {
-    padding-top:28px
-  }
-
-  & #side_panel #active_columns perspective-row:nth-child(1) {
-    margin-top:23px;
-    &:before {
-      content:"Open"
-    }
-  }
-
-  & #side_panel #active_columns perspective-row:nth-child(2) {
-    margin-top:23px;
-    &:before {
-      content:"High"
-    }
-  }
-
-  & #side_panel #active_columns perspective-row:nth-child(3) {
-    margin-top:23px;
-    &:before {
-      content:"Low"
-    }
-  }
-
-  & #side_panel #active_columns perspective-row:nth-child(4) {
-    margin-top:23px;
-    &:before {
-      content:"Close"
-    }
-  }
-}
-
->>>>>>> 3f949d7a
+:host([view=d3_xy_scatter]), :host([view=d3_candlestick]), :host([view=d3_ohlc]) {
+ & #app {
+   &.columns_horizontal #side_panel #inactive_columns {
+     padding-top:28px
+   }
+
+   & #side_panel #active_columns perspective-row {
+     &:nth-child(1), &:nth-child(2), &:nth-child(3), &:nth-child(4) {
+       margin-top:23px;
+     }
+   }
+ }
+}
+
+:host([view=d3_xy_scatter]) #app #side_panel #active_columns perspective-row {
+ &:nth-child(1):before {
+   content:"X Axis"
+ }
+
+ &:nth-child(2):before {
+   content:"Y Axis"
+ }
+
+ &:nth-child(3):before {
+   content:"Color"
+ }
+
+ &:nth-child(4):before {
+   content:"Size"
+ }
+}
+
+:host([view=d3_candlestick]), :host([view=d3_ohlc]) {
+ & #app #side_panel #active_columns perspective-row {
+   &:nth-child(1):before {
+     content:"Open"
+   }
+
+   &:nth-child(2):before {
+     content:"Close"
+   }
+
+   &:nth-child(3):before {
+     content:"High"
+   }
+
+   &:nth-child(4):before {
+     content:"Low"
+   }
+ }
+}